--- conflicted
+++ resolved
@@ -49,19 +49,11 @@
 
 Required arguments:
 
-<<<<<<< HEAD
 We use *intensity* to denote the original anatomical image of the brain.
 
 We use *probability* to denote a probability image with values in range 0 to 1.
 
-We use *label* to denote a label image with values in range 0 to N
-=======
-We use *intensity* to denote the original anatomical image of the brain
-
-We use *probability* to denote a probability image with values in range 0 to 1 
-
-We use *label* to denote a label image with values in range 0 to N 
->>>>>>> 64ae5063
+We use *label* to denote a label image with values in range 0 to N.
 
      -d:  Image dimension                       2 or 3 (for 2- or 3-dimensional image)
      -a:  Anatomical image                      Structural *intensity* image, typically T1.  If more than one
@@ -69,7 +61,6 @@
                                                 images are used during the segmentation process.  However,
                                                 only the first image is used in the registration of priors.
                                                 Our suggestion would be to specify the T1 as the first image.
-<<<<<<< HEAD
      -e:  Brain template                        Anatomical *intensity* template (possibly created using a population
                                                 data set with buildtemplateparallel.sh in ANTs).  This template is
                                                 *not* skull-stripped.
@@ -78,16 +69,6 @@
                                                 averaged resulting in a probability image.
      -p:  Brain segmentation priors             Tissue *probability* priors corresponding to the image specified
                                                 with the -e option.  Specified using c-style formatting, e.g.
-=======
-     -e:  Brain extraction template             Anatomical *intensity* template created using a population data set with
-                                                buildtemplateparallel.sh in ANTs.
-     -m:  Brain extraction probability mask     Brain *probability* mask created using e.g. LPBA40 labels which
-                                                have brain masks defined, and warped to anatomical template and
-                                                averaged resulting in a probability image.
-     -l:  Brain segmentation template           Anatomical *intensity* brain image - should not have skull or other extraneous features.
-     -p:  Brain segmentation priors             Tissue *probability* priors corresponding to the image specified
-                                                with the -l option.  Specified using c-style formatting, e.g.
->>>>>>> 64ae5063
                                                 -p labelsPriors%02d.nii.gz.
      -o:  Output prefix                         The following images are created:
                                                   * ${OUTPUT_PREFIX}N4Corrected.${OUTPUT_SUFFIX}
@@ -101,7 +82,6 @@
 
 Optional arguments:
 
-<<<<<<< HEAD
      -s:  image file suffix                     Any of the standard ITK IO formats e.g. nrrd, nii.gz (default), mhd
      -t:  template for t1 registration          Anatomical *intensity* template (assumed to be skull-stripped).  A common
                                                 use case would be where this would be the same template as specified in the
@@ -113,12 +93,6 @@
                                                   * ${OUTPUT_PREFIX}TemplateToSubject1InverseWarp.${OUTPUT_SUFFIX}
                                                 Otherwise, we perform the registration (fixed image = template and moving image =
                                                 individual subject) to produce those files.
-=======
-     -f:  Brain extraction registration mask    Mask *probability* used for registration to limit the metric computation to
-                                                a specific region.
-     -s:  image file suffix                     Any of the standard ITK IO formats e.g. nrrd, nii.gz (default), mhd
-     -t:  template for t1 registration          Anatomical *intensity* template 
->>>>>>> 64ae5063
      -k:  keep temporary files                  Keep brain extraction/segmentation warps, etc (default = false).
      -i:  max iterations for registration       ANTS registration max iterations (default = 100x100x70x20)
      -w:  Atropos prior segmentation weight     Atropos spatial prior *probability* weight for the segmentation (default = 0)
@@ -512,18 +486,7 @@
       then
         logCmd ${ANTSPATH}ImageMath ${DIMENSION} ${SEGMENTATION_MASK_DILATED} MD ${BRAIN_EXTRACTION_MASK} 20
 
-<<<<<<< HEAD
         basecall="${ANTS} -d ${DIMENSION} -u 1 -w [0.01,0.99] -o ${SEGMENTATION_WARP_OUTPUT_PREFIX} -r [${EXTRACTION_GENERIC_AFFINE},1]"
-=======
-        basecall=''
-        if [[ $INPUT_TEMPLATES_ARE_THE_SAME -eq 1 && -f ${EXTRACTION_AFFINE} ]];
-          then
-            basecall="${ANTS} -d ${DIMENSION} -u 1 -w [0.01,0.99] -o ${SEGMENTATION_WARP_OUTPUT_PREFIX} -r [${EXTRACTION_AFFINE},1] -z 1"
-          else
-            basecall="${ANTS} -d ${DIMENSION} -u 1 -w [0.01,0.99] -o ${SEGMENTATION_WARP_OUTPUT_PREFIX} -r [${SEGMENTATION_BRAIN},${SEGMENTATION_TEMPLATE},1] -z 1"
-          fi
-
->>>>>>> 64ae5063
         basecall="${basecall} -x [${SEGMENTATION_MASK_DILATED}]"
         stage1="-m MI[${EXTRACTED_SEGMENTATION_BRAIN},${EXTRACTED_BRAIN_TEMPLATE},${ANTS_LINEAR_METRIC_PARAMS}] -c ${ANTS_LINEAR_CONVERGENCE} -t Affine[0.1] -f 8x4x2x1 -s 4x2x1x0"
         stage2="-m CC[${EXTRACTED_SEGMENTATION_BRAIN},${EXTRACTED_BRAIN_TEMPLATE},1,4] -c [${ANTS_MAX_ITERATIONS},1e-9,15] -t ${ANTS_TRANSFORMATION} -f 6x4x2x1 -s 3x2x1x0"
@@ -722,17 +685,10 @@
 
         time_start_template_registration=`date +%s`
 
-<<<<<<< HEAD
         basecall="${ANTS} -d ${DIMENSION} -u 1 -w [0.01,0.99] -o ${REGISTRATION_TEMPLATE_OUTPUT_PREFIX} -r [${EXTRACTED_SEGMENTATION_BRAIN_N4_IMAGES[0]},${REGISTRATION_TEMPLATE},1]"
         stage1="-m MI[${EXTRACTED_SEGMENTATION_BRAIN_N4_IMAGES[0]},${REGISTRATION_TEMPLATE},${ANTS_LINEAR_METRIC_PARAMS}] -c ${ANTS_LINEAR_CONVERGENCE} -t Rigid[0.1] -f 8x4x2x1 -s 3x2x1x0"
         stage2="-m MI[${EXTRACTED_SEGMENTATION_BRAIN_N4_IMAGES[0]},${REGISTRATION_TEMPLATE},${ANTS_LINEAR_METRIC_PARAMS}] -c ${ANTS_LINEAR_CONVERGENCE} -t Affine[0.1] -f 8x4x2x1 -s 3x2x1x0"
         stage3="-m CC[${EXTRACTED_SEGMENTATION_BRAIN_N4_IMAGES[0]},${REGISTRATION_TEMPLATE},1,4] -c [${ANTS_MAX_ITERATIONS},1e-9,15] -t ${ANTS_TRANSFORMATION} -f 6x4x2x1 -s 3x2x1x0"
-=======
-        basecall="${ANTS} -d ${DIMENSION} -u 1 -w [0.01,0.99] -o ${REGISTRATION_TEMPLATE_OUTPUT_PREFIX} -r [${REGISTRATION_TEMPLATE},${SEGMENTATION_BRAIN_N4_IMAGES[0]},1] -z 1"
-        stage1="-m MI[${REGISTRATION_TEMPLATE},${SEGMENTATION_BRAIN_N4_IMAGES[0]},${ANTS_LINEAR_METRIC_PARAMS}] -c ${ANTS_LINEAR_CONVERGENCE} -t Rigid[0.1] -f 4x2x1 -s 2x1x0"
-        stage2="-m MI[${REGISTRATION_TEMPLATE},${SEGMENTATION_BRAIN_N4_IMAGES[0]},${ANTS_LINEAR_METRIC_PARAMS}] -c ${ANTS_LINEAR_CONVERGENCE} -t Affine[0.1] -f 4x2x1 -s 2x1x0"
-        stage3="-m CC[${REGISTRATION_TEMPLATE},${SEGMENTATION_BRAIN_N4_IMAGES[0]},1,4] -c [${ANTS_MAX_ITERATIONS},1e-9,15] -t ${ANTS_TRANSFORMATION} -f 4x2x1 -s 2x1x0"
->>>>>>> 64ae5063
 
         exe_template_registration_1="${basecall} ${stage1} ${stage2} ${stage3}"
 
@@ -776,7 +732,6 @@
 
         #### BA Edits Begin ####
         echo "--------------------------------------------------------------------------------------"
-<<<<<<< HEAD
        	echo "Compute summary measurements"
         echo "--------------------------------------------------------------------------------------"
         logCmd ${ANTSPATH}/ANTSJacobian ${DIMENSION} ${REGISTRATION_TEMPLATE_INVERSE_WARP} ${OUTPUT_PREFIX} 1
@@ -791,23 +746,6 @@
         echo "${ccmetric},${bvol},${gvol},${wvol},${thks}" >>  ${OUTPUT_PREFIX}.csv
         echo "--------------------------------------------------------------------------------------"
         #### BA Edits End ####
-=======
-	echo "Compute summary measurements"
-        echo "--------------------------------------------------------------------------------------"
-	logCmd ${ANTSPATH}/ANTSJacobian ${DIMENSION} ${REGISTRATION_TEMPLATE_WARP} ${OUTPUT_PREFIX} 1 
-        exe_template_registration_3="${WARP} -d ${DIMENSION} -i ${CORTICAL_THICKNESS_IMAGE} -o ${REGISTRATION_TEMPLATE_OUTPUT_PREFIX}thicknorm.${OUTPUT_SUFFIX} -r ${REGISTRATION_TEMPLATE} -n Gaussian -t ${REGISTRATION_TEMPLATE_WARP} -t ${REGISTRATION_TEMPLATE_GENERIC_AFFINE}"
-        logCmd $exe_template_registration_3
-	ccmetric=`${ANTSPATH}/ImageMath ${DIMENSION} a PearsonCorrelation ${REGISTRATION_TEMPLATE} ${SEGMENTATION_BRAIN_N4_IMAGES[0]}`
-	bvol=`${ANTSPATH}/ImageMath ${DIMENSION} a total ${BRAIN_EXTRACTION_MASK}  | cut -d ':' -f 2 | cut -d ' ' -f 2 `
-	gvol=`${ANTSPATH}/ImageMath ${DIMENSION} a total ${CORTICAL_THICKNESS_GM}  | cut -d ':' -f 2 | cut -d ' ' -f 2 `
-	wvol=`${ANTSPATH}/ImageMath ${DIMENSION} a total ${CORTICAL_THICKNESS_WM}  | cut -d ':' -f 2 | cut -d ' ' -f 2 `
-	thks=`${ANTSPATH}/ImageMath ${DIMENSION} a total $CORTICAL_THICKNESS_IMAGE | cut -d ':' -f 2 | cut -d ' ' -f 2 `
-	echo "PearsonCorrelation,BVOL,GVol,WVol,ThicknessSum" >   ${OUTPUT_PREFIX}.csv
-	echo "${ccmetric},${bvol},${gvol},${wvol},${thks}" >>  ${OUTPUT_PREFIX}.csv
-        echo "--------------------------------------------------------------------------------------"
-        #### BA Edits End #### 
-
->>>>>>> 64ae5063
 
       fi
   fi
