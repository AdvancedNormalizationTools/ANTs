--- conflicted
+++ resolved
@@ -282,14 +282,8 @@
 stage1="-m ${ANTS_LINEAR_METRIC}[${ANATOMICAL_BRAIN},${BRAIN},${ANTS_LINEAR_METRIC_PARAMS}] -c ${ANTS_LINEAR_CONVERGENCE} -t ${ANTS_TRANS1} -f 8x4x2x1 -s 4x2x1x0 -u 1"
 
 stage2=""
-<<<<<<< HEAD
 if [[ ${TRANSFORM_TYPE} -gt 1 ]] ; then 
     stage2="-m ${ANTS_METRIC}[${ANATOMICAL_BRAIN},${BRAIN},${ANTS_METRIC_PARAMS}] -c [${ANTS_MAX_ITERATIONS},1e-7,5] -t ${ANTS_TRANS2} -f 4x2x1 -s 2x1x0mm -u 1"
-=======
-if [ ${TRANSFORM_TYPE} -gt 1 ]; 
-then
-    stage2="-m ${ANTS_METRIC}[${ANATOMICAL_BRAIN},${BRAIN},${ANTS_METRIC_PARAMS}] -c [${ANTS_MAX_ITERATIONS},1e-9,15] -t ${ANTS_TRANS2} -f 6x4x2x1 -s 3x2x1x0 -u 1"
->>>>>>> b8ffdd9c
 fi
 globalparams=" -z 1 --winsorize-image-intensities [0.005, 0.995] "
 
@@ -312,7 +306,6 @@
 for (( i = 0; i < ${#AUX_IMAGES[@]}; i++ ))
   do
     # FIXME - how to name these reasonably
-<<<<<<< HEAD
     AUXO=${OUTPUT_PREFIX}_aux_${i}_warped.nii.gz
     ${ANTSPATH}/antsApplyTransforms -d $DIMENSION -i ${AUX_IMAGES[$i]} \
 	-r ${TEMPLATE_TRANSFORM}1Warp.nii.gz -n Linear -o ${AUXO} \
@@ -321,12 +314,6 @@
 	    -t   ${OUTPUT_PREFIX}1Warp.nii.gz                   \
 	    -t [ ${OUTPUT_PREFIX}0GenericAffine.mat,       0 ]  
 done
-=======
-    AUXO=`basename ${AUX_IMAGES[$i] .nii.gz`
-    ${ANTSPATH}/antsApplyTransforms -d $DIMENSION -i ${AUX_IMAGES[$i]} -r $ANATOMICAL_BRAIN -t ${OUTPUT_PREFIX}1Warp.nii.gz -t ${OUTPUT_PREFIX}0GenericAffine.mat -n Linear -o ${OUTPUT_PREFIX}${AUXO}deformed.nii.gz
-
-#done
->>>>>>> b8ffdd9c
 
 # warp DT image to template
 if [[ -f $DTI ]]; 
