#!/bin/bash

VERSION="0.0"

if [[ ! -s ${ANTSPATH}/antsRegistration ]]; then
  echo we cant find the antsRegistration program -- does not seem to exist.  please \(re\)define \$ANTSPATH in your environment.
  exit
fi
if [[ ! -s ${ANTSPATH}/antsApplyTransforms ]]; then
  echo we cant find the antsApplyTransforms program -- does not seem to exist.  please \(re\)define \$ANTSPATH in your environment.
  exit
fi

function Usage {
    cat <<USAGE

`basename $0` performs restration between a scalar image and a T1 image:

Usage:

`basename $0` -d imageDimension
              -r anatomicalT1image (brain or whole-head, depending on modality)
              -i scalarImageToMatch
              -x anatomicalT1brainmask
              -t transformType (0=rigid, 1=affine, 2=rigid+small_def, 3=affine+small_def)
              -w prefix of T1 to template transform

           
              <OPTARGS>
              -o outputPrefix
              -l labels in template space
              -a auxiliary scalar image/s to warp to template
              -b auxiliary dt image to warp to template

Example:

  bash $0 -d 3 -i pcasl_control.nii.gz -r t1.nii.gz -x t1_mask.nii.gz -a cbf.nii.gz -l template_aal.nii.gz -w t12template_ -t 2 -o output

Required arguments:

We use *intensity* to denote the original anatomical image of the brain.

We use *probability* to denote a probability image with values in range 0 to 1.

We use *label* to denote a label image with values in range 0 to N.

     -d:  Image dimension                       2 or 3 (for 2- or 3-dimensional image)
     -i:  Anatomical image                      Structural *intensity* scalar image such as avgerage bold, averge dwi, etc. 
     -r:  T1 Anatomical image                   Structural *intensity* image, typically T1.  
     -x:  Brain extraction probability mask     Brain *probability* mask created using e.g. LPBA40 labels which
                                                have brain masks defined, and warped to anatomical template and
                                                averaged resulting in a probability image.
     -w:  T1 to template transform prefix       Prefix for transform files that map T1 (-r) to the template space
                                                -p labelsPriors%02d.nii.gz.
     -o:  Output prefix                         The following images are created:
                                                  * ${OUTPUT_PREFIX}N4Corrected.${OUTPUT_SUFFIX}


Optional arguments:

     -t:  TranformType                          0=rigid, 1=affine, 2=rigid+small_def, 3=affine+small_def [default=1]
     -l:  Brain segmentation priors             Anatomical *label* image in template space to be mapped to modality space
     -a:  Auxiliary scalar files                Additional scalar files to warp to template space
     -b:  DT image                              DTI to warp to template space
      

USAGE
    exit 1
}

echoParameters() {
    cat <<PARAMETERS

    Using antsIntramodalityInterSubject with the following arguments:
      image dimension         = ${DIMENSION}
      anatomical image        = ${BRAIN}
      brain template          = ${ANATOMICAL_BRAIN}
      brain template mask     = ${TEMPLATE_MASK}
      output prefix           = ${OUTPUT_PREFIX}
      template labels         = ${TEMPLATE_LABELS}
      auxiliary images        = ${AUX_IMAGES[@]}
      diffusion tensor image  = ${DTI}

    ANTs parameters:
      metric                  = ${ANTS_METRIC}[fixedImage,movingImage,${ANTS_METRIC_PARAMS}]
      regularization          = ${ANTS_REGULARIZATION}
      transformations         = ${ANTS_TRANS1} ${ANTS_TRANS2}
      max iterations          = ${ANTS_MAX_ITERATIONS}

PARAMETERS
}

# Echos a command to both stdout and stderr, then runs it
function logCmd() {
  cmd="$*"
  echo "BEGIN >>>>>>>>>>>>>>>>>>>>"
  echo $cmd
  $cmd
  echo "END   <<<<<<<<<<<<<<<<<<<<"
  echo
  echo
}

################################################################################
#
# Main routine
#
################################################################################

HOSTNAME=`hostname`
DATE=`date`

CURRENT_DIR=`pwd`/
OUTPUT_DIR=${CURRENT_DIR}/tmp$RANDOM/
OUTPUT_PREFIX=${OUTPUT_DIR}/tmp
OUTPUT_SUFFIX="nii.gz"

KEEP_TMP_IMAGES=0

DIMENSION=3

BRAIN=""
AUX_IMAGES=()
TEMPLATE_TRANSFORM=""
ANATOMICAL_BRAIN=""
TEMPLATE_MASK=""
TEMPLATE_LABELS=""
TRANSFORM_TYPE="0"
DTI=""


################################################################################
#
# Programs and their parameters
#
################################################################################

ANTS=${ANTSPATH}antsRegistration
WARP=${ANTSPATH}antsApplyTransforms

if [[ $# -lt 3 ]] ; then
  Usage >&2
  exit 1
else
  while getopts "a:b:r:x:d:h:i:l:o:t:w:" OPT
    do
      case $OPT in
          a) # auxiliary scalar images
              AUX_IMAGES[${#AUX_IMAGES[@]}]=$OPTARG
              ;;
          b) #brain extraction registration mask
              DTI=$OPTARG
              ;;
          d) #dimensions
              DIMENSION=$OPTARG
              if [[ ${DIMENSION} -gt 3 || ${DIMENSION} -lt 2 ]];
              then
                  echo " Error:  ImageDimension must be 2 or 3 "
                  exit 1
              fi
              ;;
          r) #brain extraction anatomical image
              ANATOMICAL_BRAIN=$OPTARG
              ;;
          x) #brain extraction registration mask
              TEMPLATE_MASK=$OPTARG
              ;;
          l) #brain extraction registration mask
              TEMPLATE_LABELS=$OPTARG
              ;;
          h) #help
              Usage >&2
              exit 0
              ;;
          i) #max_iterations
              BRAIN=$OPTARG
              ;;
          o) #output prefix
              OUTPUT_PREFIX=$OPTARG
              ;;
          w) #template registration image
              TEMPLATE_TRANSFORM=$OPTARG
              ;;
          t) #atropos prior weight
              TRANSFORM_TYPE=$OPTARG
              ;;
          *) # getopts issues an error message
              echo "ERROR:  unrecognized option -$OPT $OPTARG"
              exit 1
              ;;
      esac
  done
fi

################################################################################
#
# Preliminaries:
#  1. Check existence of inputs
#  2. Figure out output directory and mkdir if necessary
#  3. See if $REGISTRATION_TEMPLATE is the same as $BRAIN_TEMPLATE
#
################################################################################



if [[ ! -f ${ANATOMICAL_BRAIN} ]];
  then
    echo "The extraction template doesn't exist:"
    echo "   $ANATOMICAL_BRAIN"
    exit 1
  fi
if [[ ! -f ${TEMPLATE_MASK} ]];
  then
    echo "The brain extraction prior doesn't exist:"
    echo "   $TEMPLATE_MASK"
    exit 1
  fi
if [[ ! -f ${BRAIN} ]];
  then
    echo "The scalar brain:"
    echo "   $BRAIN"
    exit 1
  fi

OUTPUT_DIR=${OUTPUT_PREFIX%\/*}
if [[ ! -d $OUTPUT_DIR ]];
  then
    echo "The output directory \"$OUTPUT_DIR\" does not exist. Making it."
    mkdir -p $OUTPUT_DIR
  fi



ANTS_MAX_ITERATIONS="50x50x0"
ANTS_TRANSFORMATION="SyN[0.1,3,0]"
ANTS_LINEAR_METRIC="MI"
ANTS_LINEAR_METRIC_PARAMS="1,32,Regular,0.25"
ANTS_LINEAR_CONVERGENCE="[1000x500x250x0,1e-7,5]"
ANTS_METRIC="mattes"
ANTS_METRIC_PARAMS="1,32"
ANTS_TRANS1=""
ANTS_TRANS2=""

if [ ${TRANSFORM_TYPE} -eq 0 ];
then
    ANTS_TRANS1="Rigid[0.1]"
elif [ ${TRANSFORM_TYPE} -eq 1 ];
then
   ANTS_TRANS1="Affine[0.1]"
elif [ ${TRANSFORM_TYPE} -eq 2 ];
then
    ANTS_TRANS1="Rigid[0.1]"
    ANTS_TRANS2="SyN[0.1,3,0]"
elif [ ${TRANSFORM_TYPE} -eq 3 ];
then
   ANTS_TRANS1="Affine[0.1]"
   ANTS_TRANS2="SyN[0.1,3,0]"
fi

echoParameters >&2

echo "---------------------  Running `basename $0` on $HOSTNAME  ---------------------"

time_start=`date +%s`

################################################################################
#
# Output images
#
################################################################################

#BRAIN_EXTRACTION_MASK=${OUTPUT_PREFIX}BrainExtractionMask.${OUTPUT_SUFFIX}
#BRAIN_SEGMENTATION=${OUTPUT_PREFIX}BrainSegmentation.${OUTPUT_SUFFIX}
#CORTICAL_THICKNESS_IMAGE=${OUTPUT_PREFIX}CorticalThickness.${OUTPUT_SUFFIX}

################################################################################
#
# Intermodality matching
#
################################################################################

stage1="-m ${ANTS_LINEAR_METRIC}[${ANATOMICAL_BRAIN},${BRAIN},${ANTS_LINEAR_METRIC_PARAMS}] -c ${ANTS_LINEAR_CONVERGENCE} -t ${ANTS_TRANS1} -f 8x4x2x1 -s 4x2x1x0 -u 1"

stage2=""
if [[ ${TRANSFORM_TYPE} -gt 1 ]] ; then 
    stage2="-m ${ANTS_METRIC}[${ANATOMICAL_BRAIN},${BRAIN},${ANTS_METRIC_PARAMS}] -c [${ANTS_MAX_ITERATIONS},1e-7,5] -t ${ANTS_TRANS2} -f 4x2x1 -s 2x1x0mm -u 1"
fi
globalparams=" -z 1 --winsorize-image-intensities [0.005, 0.995] "

cmd="${ANTSPATH}/antsRegistration -d $DIMENSION $stage1 $stage2 $globalparams -o ${OUTPUT_PREFIX}"
echo $cmd
if [[ ! -s ${OUTPUT_PREFIX}0GenericAffine.mat ]] ; then 
  $cmd
else 
  echo we already have ${OUTPUT_PREFIX}0GenericAffine.mat
fi 

# warp input image to template
<<<<<<< HEAD
warp=""
iwarp=""
if [ -f  ${OUTPUT_PREFIX}1Warp.nii.gz ];
then
  warp="-t ${OUTPUT_PREFIX}1Warp.nii.gz"
  iwarp="-t ${OUTPUT_PREFIX}1InverseWarp.nii.gz"
fi
${ANTSPATH}/antsApplyTransforms -d $DIMENSION -i $BRAIN -o ${OUTPUT_PREFIX}deformed.nii.gz -r $ANATOMICAL_BRAIN $warp -t ${OUTPUT_PREFIX}0GenericAffine.mat -n Linear
=======
if [[ -s ${OUTPUT_PREFIX}1Warp.nii.gz ]] ; then 
  ${ANTSPATH}/antsApplyTransforms -d $DIMENSION -i $BRAIN -o ${OUTPUT_PREFIX}deformed.nii.gz -r $ANATOMICAL_BRAIN -t ${OUTPUT_PREFIX}1Warp.nii.gz -t ${OUTPUT_PREFIX}0GenericAffine.mat -n Linear
else 
  ${ANTSPATH}/antsApplyTransforms -d $DIMENSION -i $BRAIN -o ${OUTPUT_PREFIX}deformed.nii.gz -r $ANATOMICAL_BRAIN  -t ${OUTPUT_PREFIX}0GenericAffine.mat -n Linear
fi
>>>>>>> efcac827

echo "AUX IMAGES"
# warp auxiliary images to template
for (( i = 0; i < ${#AUX_IMAGES[@]}; i++ ))
  do
    # FIXME - how to name these reasonably
<<<<<<< HEAD
    AUXO=`basename ${AUX_IMAGES[$i]} .nii.gz`
    ${ANTSPATH}/antsApplyTransforms -d $DIMENSION -i ${AUX_IMAGES[$i]} -r $ANATOMICAL_BRAIN $warp -t ${OUTPUT_PREFIX}0GenericAffine.mat -n Linear -o ${OUTPUT_PREFIX}${AUXO}deformed.nii.gz
=======
    AUXO=${OUTPUT_PREFIX}_aux_${i}_warped.nii.gz
    ${ANTSPATH}/antsApplyTransforms -d $DIMENSION -i ${AUX_IMAGES[$i]} \
	-r ${TEMPLATE_TRANSFORM}1Warp.nii.gz -n Linear -o ${AUXO} \
	    -t   ${TEMPLATE_TRANSFORM}1Warp.nii.gz              \
	    -t [ ${TEMPLATE_TRANSFORM}0GenericAffine.mat,  0 ]  \
	    -t   ${OUTPUT_PREFIX}1Warp.nii.gz                   \
	    -t [ ${OUTPUT_PREFIX}0GenericAffine.mat,       0 ]  
>>>>>>> efcac827
done

echo "DTI"
# warp DT image to template
if [[ -f $DTI ]]; 
then
    ${ANTSPATH}/antsApplyTransforms -d $DIMENSION -i ${DTI} -r $ANATOMICAL_BRAIN $warp -t ${OUTPUT_PREFIX}0GenericAffine.mat -n Linear -o ${OUTPUT_PREFIX}dt_deformed.nii.gz -e 2

   # FIXME - reorientation
fi

<<<<<<< HEAD
echo "MASKING"
# warp brainmask to subject
if [[ -f $TEMPLATE_MASK ]];
then
    ${ANTSPATH}/antsApplyTransforms -d $DIMENSION -i $TEMPLATE_MASK -o ${OUTPUT_PREFIX}brainmask.nii.gz -r $BRAIN -t [ ${OUTPUT_PREFIX}0GenericAffine.mat, 1] $iwarp -t [ ${TEMPLATE_TRANSFORM}0GenericAffine.mat, 1] -t ${TEMPLATE_TRANSFORM}1InverseWarp.nii.gz -n Linear
fi

echo "LABELS"
# warp Labels to subject (if passed)
if [[ -f $TEMPLATE_LABELS ]];
then
    ${ANTSPATH}/antsApplyTransforms -d $DIMENSION -i $TEMPLATE_LABELS -o ${OUTPUT_PREFIX}labels.nii.gz -r $BRAIN -t [ ${OUTPUT_PREFIX}0GenericAffine.mat, 1] -$iwarp -t [ ${TEMPLATE_TRANSFORM}0GenericAffine.mat, 1] -t  ${TEMPLATE_TRANSFORM}1InverseWarp.nii.gz -n NearestNeighbor
=======
# warp brainmask from anatomy to subject
if [[ -f $TEMPLATE_MASK ]]; then
    if [[ -s  ${OUTPUT_PREFIX}1InverseWarp.nii.gz ]] ; then 
	${ANTSPATH}/antsApplyTransforms -d $DIMENSION -i $TEMPLATE_MASK -o ${OUTPUT_PREFIX}brainmask.nii.gz \
	    -r $BRAIN  -n NearestNeighbor \
	    -t [ ${OUTPUT_PREFIX}0GenericAffine.mat, 1]       \
	    -t   ${OUTPUT_PREFIX}1InverseWarp.nii.gz    
    fi 
    if [[ ! -s  ${OUTPUT_PREFIX}1InverseWarp.nii.gz ]] ; then 
	${ANTSPATH}/antsApplyTransforms -d $DIMENSION -i $TEMPLATE_MASK -o ${OUTPUT_PREFIX}brainmask.nii.gz \
	    -r $BRAIN  -n NearestNeighbor \
	    -t [ ${OUTPUT_PREFIX}0GenericAffine.mat, 1]      
    fi 
fi

# warp Labels from template to subject (if passed)
if [[ -f $TEMPLATE_LABELS ]]; then
    ${ANTSPATH}/antsApplyTransforms -d $DIMENSION -i $TEMPLATE_LABELS -o ${OUTPUT_PREFIX}anatomy_labels.nii.gz \
	-r  $ANATOMICAL_BRAIN -n NearestNeighbor \
	-t [ ${TEMPLATE_TRANSFORM}0GenericAffine.mat, 1]  \
	-t   ${TEMPLATE_TRANSFORM}1InverseWarp.nii.gz 
    if [[ -s  ${OUTPUT_PREFIX}1InverseWarp.nii.gz ]] ; then 
	${ANTSPATH}/antsApplyTransforms -d $DIMENSION -i $TEMPLATE_LABELS -o ${OUTPUT_PREFIX}labels.nii.gz \
	    -r $BRAIN  -n NearestNeighbor \
	    -t [ ${OUTPUT_PREFIX}0GenericAffine.mat, 1]       \
	    -t   ${OUTPUT_PREFIX}1InverseWarp.nii.gz            \
	    -t [ ${TEMPLATE_TRANSFORM}0GenericAffine.mat, 1]  \
	    -t   ${TEMPLATE_TRANSFORM}1InverseWarp.nii.gz 
    fi 
    if [[ ! -s  ${OUTPUT_PREFIX}1InverseWarp.nii.gz ]] ; then 
	${ANTSPATH}/antsApplyTransforms -d $DIMENSION -i $TEMPLATE_LABELS -o ${OUTPUT_PREFIX}labels.nii.gz \
	    -r $BRAIN  -n NearestNeighbor \
	    -t [ ${OUTPUT_PREFIX}0GenericAffine.mat, 1]       \
	    -t   ${OUTPUT_PREFIX}1InverseWarp.nii.gz            \
	    -t [ ${TEMPLATE_TRANSFORM}0GenericAffine.mat, 1]  
    fi 
>>>>>>> efcac827
fi

################################################################################
#
# End of main routine
#
################################################################################

time_end=`date +%s`
time_elapsed=$((time_end - time_start))

echo
echo "--------------------------------------------------------------------------------------"
echo " Done with ANTs intermodality intrasubject processing pipeline"
echo " Script executed in $time_elapsed seconds"
echo " $(( time_elapsed / 3600 ))h $(( time_elapsed %3600 / 60 ))m $(( time_elapsed % 60 ))s"
echo "--------------------------------------------------------------------------------------"

exit 0<|MERGE_RESOLUTION|>--- conflicted
+++ resolved
@@ -295,103 +295,54 @@
   echo we already have ${OUTPUT_PREFIX}0GenericAffine.mat
 fi 
 
-# warp input image to template
-<<<<<<< HEAD
+# warp input image to t1
 warp=""
 iwarp=""
-if [ -f  ${OUTPUT_PREFIX}1Warp.nii.gz ];
+if [ -s  ${OUTPUT_PREFIX}1Warp.nii.gz ];
 then
   warp="-t ${OUTPUT_PREFIX}1Warp.nii.gz"
   iwarp="-t ${OUTPUT_PREFIX}1InverseWarp.nii.gz"
 fi
-${ANTSPATH}/antsApplyTransforms -d $DIMENSION -i $BRAIN -o ${OUTPUT_PREFIX}deformed.nii.gz -r $ANATOMICAL_BRAIN $warp -t ${OUTPUT_PREFIX}0GenericAffine.mat -n Linear
-=======
-if [[ -s ${OUTPUT_PREFIX}1Warp.nii.gz ]] ; then 
-  ${ANTSPATH}/antsApplyTransforms -d $DIMENSION -i $BRAIN -o ${OUTPUT_PREFIX}deformed.nii.gz -r $ANATOMICAL_BRAIN -t ${OUTPUT_PREFIX}1Warp.nii.gz -t ${OUTPUT_PREFIX}0GenericAffine.mat -n Linear
-else 
-  ${ANTSPATH}/antsApplyTransforms -d $DIMENSION -i $BRAIN -o ${OUTPUT_PREFIX}deformed.nii.gz -r $ANATOMICAL_BRAIN  -t ${OUTPUT_PREFIX}0GenericAffine.mat -n Linear
-fi
->>>>>>> efcac827
+${ANTSPATH}/antsApplyTransforms -d $DIMENSION -i $BRAIN -o ${OUTPUT_PREFIX}anatomical.nii.gz -r $ANATOMICAL_BRAIN $warp -t ${OUTPUT_PREFIX}0GenericAffine.mat -n Linear
 
 echo "AUX IMAGES"
-# warp auxiliary images to template
+# warp auxiliary images to t1
 for (( i = 0; i < ${#AUX_IMAGES[@]}; i++ ))
   do
     # FIXME - how to name these reasonably
-<<<<<<< HEAD
     AUXO=`basename ${AUX_IMAGES[$i]} .nii.gz`
-    ${ANTSPATH}/antsApplyTransforms -d $DIMENSION -i ${AUX_IMAGES[$i]} -r $ANATOMICAL_BRAIN $warp -t ${OUTPUT_PREFIX}0GenericAffine.mat -n Linear -o ${OUTPUT_PREFIX}${AUXO}deformed.nii.gz
-=======
-    AUXO=${OUTPUT_PREFIX}_aux_${i}_warped.nii.gz
-    ${ANTSPATH}/antsApplyTransforms -d $DIMENSION -i ${AUX_IMAGES[$i]} \
-	-r ${TEMPLATE_TRANSFORM}1Warp.nii.gz -n Linear -o ${AUXO} \
-	    -t   ${TEMPLATE_TRANSFORM}1Warp.nii.gz              \
-	    -t [ ${TEMPLATE_TRANSFORM}0GenericAffine.mat,  0 ]  \
-	    -t   ${OUTPUT_PREFIX}1Warp.nii.gz                   \
-	    -t [ ${OUTPUT_PREFIX}0GenericAffine.mat,       0 ]  
->>>>>>> efcac827
+    #AUXO=${OUTPUT_PREFIX}_aux_${i}_warped.nii.gz
+    ${ANTSPATH}/antsApplyTransforms -d $DIMENSION -i ${AUX_IMAGES[$i]} -r $ANATOMICAL_BRAIN $warp -n Linear -o ${OUTPUT_DIR}/${AUXO}_anatomical.nii.gz $warp -t ${OUTPUT_PREFIX}0GenericAffine.mat
+
 done
 
 echo "DTI"
-# warp DT image to template
+# warp DT image to t1
 if [[ -f $DTI ]]; 
 then
-    ${ANTSPATH}/antsApplyTransforms -d $DIMENSION -i ${DTI} -r $ANATOMICAL_BRAIN $warp -t ${OUTPUT_PREFIX}0GenericAffine.mat -n Linear -o ${OUTPUT_PREFIX}dt_deformed.nii.gz -e 2
+    ${ANTSPATH}/antsApplyTransforms -d $DIMENSION -i ${DTI} -r $ANATOMICAL_BRAIN $warp -t ${OUTPUT_PREFIX}0GenericAffine.mat -n Linear -o ${OUTPUT_PREFIX}dt_anatomical.nii.gz -e 2
 
    # FIXME - reorientation
 fi
 
-<<<<<<< HEAD
-echo "MASKING"
-# warp brainmask to subject
-if [[ -f $TEMPLATE_MASK ]];
-then
-    ${ANTSPATH}/antsApplyTransforms -d $DIMENSION -i $TEMPLATE_MASK -o ${OUTPUT_PREFIX}brainmask.nii.gz -r $BRAIN -t [ ${OUTPUT_PREFIX}0GenericAffine.mat, 1] $iwarp -t [ ${TEMPLATE_TRANSFORM}0GenericAffine.mat, 1] -t ${TEMPLATE_TRANSFORM}1InverseWarp.nii.gz -n Linear
-fi
-
-echo "LABELS"
-# warp Labels to subject (if passed)
-if [[ -f $TEMPLATE_LABELS ]];
-then
-    ${ANTSPATH}/antsApplyTransforms -d $DIMENSION -i $TEMPLATE_LABELS -o ${OUTPUT_PREFIX}labels.nii.gz -r $BRAIN -t [ ${OUTPUT_PREFIX}0GenericAffine.mat, 1] -$iwarp -t [ ${TEMPLATE_TRANSFORM}0GenericAffine.mat, 1] -t  ${TEMPLATE_TRANSFORM}1InverseWarp.nii.gz -n NearestNeighbor
-=======
 # warp brainmask from anatomy to subject
 if [[ -f $TEMPLATE_MASK ]]; then
-    if [[ -s  ${OUTPUT_PREFIX}1InverseWarp.nii.gz ]] ; then 
-	${ANTSPATH}/antsApplyTransforms -d $DIMENSION -i $TEMPLATE_MASK -o ${OUTPUT_PREFIX}brainmask.nii.gz \
-	    -r $BRAIN  -n NearestNeighbor \
-	    -t [ ${OUTPUT_PREFIX}0GenericAffine.mat, 1]       \
-	    -t   ${OUTPUT_PREFIX}1InverseWarp.nii.gz    
-    fi 
-    if [[ ! -s  ${OUTPUT_PREFIX}1InverseWarp.nii.gz ]] ; then 
-	${ANTSPATH}/antsApplyTransforms -d $DIMENSION -i $TEMPLATE_MASK -o ${OUTPUT_PREFIX}brainmask.nii.gz \
-	    -r $BRAIN  -n NearestNeighbor \
-	    -t [ ${OUTPUT_PREFIX}0GenericAffine.mat, 1]      
-    fi 
+    ${ANTSPATH}/antsApplyTransforms -d $DIMENSION -i $TEMPLATE_MASK -o ${OUTPUT_PREFIX}brainmask.nii.gz \
+	-r $BRAIN  -n NearestNeighbor \
+	-t [ ${OUTPUT_PREFIX}0GenericAffine.mat, 1]       \
+	$iwarp 
 fi
 
 # warp Labels from template to subject (if passed)
 if [[ -f $TEMPLATE_LABELS ]]; then
-    ${ANTSPATH}/antsApplyTransforms -d $DIMENSION -i $TEMPLATE_LABELS -o ${OUTPUT_PREFIX}anatomy_labels.nii.gz \
-	-r  $ANATOMICAL_BRAIN -n NearestNeighbor \
+
+    ${ANTSPATH}/antsApplyTransforms -d $DIMENSION -i $TEMPLATE_LABELS -o ${OUTPUT_PREFIX}labels.nii.gz \
+	-r $ANATOMICAL_BRAIN  -n NearestNeighbor \
+	-t [ ${OUTPUT_PREFIX}0GenericAffine.mat, 1]       \
+	$iwarp           \
 	-t [ ${TEMPLATE_TRANSFORM}0GenericAffine.mat, 1]  \
 	-t   ${TEMPLATE_TRANSFORM}1InverseWarp.nii.gz 
-    if [[ -s  ${OUTPUT_PREFIX}1InverseWarp.nii.gz ]] ; then 
-	${ANTSPATH}/antsApplyTransforms -d $DIMENSION -i $TEMPLATE_LABELS -o ${OUTPUT_PREFIX}labels.nii.gz \
-	    -r $BRAIN  -n NearestNeighbor \
-	    -t [ ${OUTPUT_PREFIX}0GenericAffine.mat, 1]       \
-	    -t   ${OUTPUT_PREFIX}1InverseWarp.nii.gz            \
-	    -t [ ${TEMPLATE_TRANSFORM}0GenericAffine.mat, 1]  \
-	    -t   ${TEMPLATE_TRANSFORM}1InverseWarp.nii.gz 
-    fi 
-    if [[ ! -s  ${OUTPUT_PREFIX}1InverseWarp.nii.gz ]] ; then 
-	${ANTSPATH}/antsApplyTransforms -d $DIMENSION -i $TEMPLATE_LABELS -o ${OUTPUT_PREFIX}labels.nii.gz \
-	    -r $BRAIN  -n NearestNeighbor \
-	    -t [ ${OUTPUT_PREFIX}0GenericAffine.mat, 1]       \
-	    -t   ${OUTPUT_PREFIX}1InverseWarp.nii.gz            \
-	    -t [ ${TEMPLATE_TRANSFORM}0GenericAffine.mat, 1]  
-    fi 
->>>>>>> efcac827
+
 fi
 
 ################################################################################
